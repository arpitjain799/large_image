--- conflicted
+++ resolved
@@ -195,7 +195,6 @@
                 except TypeError:
                     raise exceptions.TileSourceError('Style is not a valid json object.')
 
-<<<<<<< HEAD
     def getBounds(self, *args, **kwargs):
         return {
             'sizeX': self.sizeX,
@@ -212,11 +211,10 @@
             )
         bounds = TileSource.getBounds(self, *args, **kwargs)
         return (bounds['sizeY'] / 2, bounds['sizeX'] / 2)
-=======
+
     @property
     def style(self):
         return self._style
->>>>>>> 90553bce
 
     @staticmethod
     def getLRUHash(*args, **kwargs):
