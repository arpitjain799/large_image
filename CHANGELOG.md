# Change Log

## 1.16.0

### Features
<<<<<<< HEAD
- Add a tifffile tile source ([885](../../pull/885), [896](../../pull/896))
=======
- Add a tifffile tile source ([885](../../pull/885))
- Added a canReadList method to large_image to show which source can be used ([895](../../pull/895))
>>>>>>> b803b9c5

### Improvements
- Pass options to the annotationLayer mode ([881](../../pull/881))
- Support more style range options ([883](../../pull/883))
- When converting girder images locally, prefer mount paths ([886](../../pull/886))
- Store the id of job results for easier post-job work ([887](../../pull/887))
- Harden style compositing of partial tiles ([889](../../pull/889))
- Cache read_tiff calls to speed up restyling ([891](../../pull/891))
- Speed up styling by doing less ([892](../../pull/892))

### Changes
- Be more consistent in source class name attribute assignment ([884](../../pull/884))

## 1.15.1

### Improvements
- When scaling heatmap annoations, use an appropriate value ([878](../../pull/878))
- Use the girder client build time for cache control ([879](../../pull/879))

## 1.15.0

### Features
- Abstract caching and support entrypoints ([876](../../pull/876))

### Bug Fixes
- Fix getPixel for single channel sources ([875](../../pull/875))

## 1.14.5

### Improvements
- Speed up ingesting annotations ([870](../../pull/870))
- Reduce the chance of blinking on annotation layers ([871](../../pull/871))
- Reduce updates when modifying annotations ([872](../../pull/872))

### Bug Fixes
- Improve annotation upload; support full annotation documents ([869](../../pull/869))

## 1.14.4

### Improvements
- Better handle editing polygons with holes ([857](../../pull/857))
- Support fetching yaml config files ([860](../../pull/860))
- Optionally include bounding box information with annotation queries ([851](../../pull/851))
- Reduce memory copying in the nd2 reader ([853](../../pull/853))
- Add support for boolean annotation operations ([865](../../pull/865))
- Speed up removing all annotations from an item ([863](../../pull/863))

### Bug Fixes
- Fix issues with the nd2 reader ([866](../../pull/866), [867](../../pull/867))
- Honor the highlight size limit with centroid annotations ([861](../../pull/861))

## 1.14.3

### Improvements
- Support polygon annotations with holes ([844](../../pull/844))
- New annotations get a default name if they do not have one ([843](../../pull/843))
- Explicitly mark vips output as tiled ([848](../../pull/848))
- Change how annotations are uploaded from the UI ([845](../../pull/845))

## 1.14.2

### Improvements
- Improve handling for vips pixel formats in addTile ([838](../../pull/838))
- Add validateCOG method to GDALFileTileSource ([835](../../pull/835))

### Changes
- The default logger now uses the null handler ([840](../../pull/840))

## 1.14.1

### Changes
- The sources extra_installs didn't include all sources ([833](../../pull/833))

## 1.14.0

### Features
- Vips tile source and tiled file writer ([816](../../pull/816), [827](../../pull/827), [830](../../pull/830))

### Improvements
- Handle file URLs with GDAL ([820](../../pull/820))
- Add a hasAlpha flag to image annotations ([823](../../pull/823))
- Allow dict for style ([817](../../pull/817))
- Support drawing multipolygon regions ([832](../../pull/832))

### Bug Fixes
- Fix a range check for pixelmap annotations ([815](../../pull/815))
- Harden checking if a PIL Image can be read directly from a file pointer ([822](../../pull/822))

### Changes
- Handle PIL deprecations ([824](../../pull/824))

## Version 1.13.0

### Features
- Add support for ellipse and circle annotations ([811](../../pull/811))
- Support pickle output of numpy arrays for region, thumbnail, and tile_frames endpoints ([812](../../pull/812))

### Improvements
- Improve parsing OME TIFF channel names ([806](../../pull/806))
- Improve handling when a file vanishes ([807](../../pull/807))
- Add TileSourceXYZRangeError ([809](../../pull/809))

## Version 1.12.0

### Features
- Refactor the nd2 source to use the nd2 library ([#797](../../pull/797))

### Improvements
- Add options to threshold near min/max based on the histogram ([#798](../../pull/798))
- Mark vsi extensions as being preferred by the bioformats source ([#793](../../pull/793))
- Add mouse events to overlay annotations ([#794](../../pull/794))
- Use orjson instead of ujson for annotations ([#802](../../pull/802))
- Use simplejpeg for jpeg encoding rather than PIL ([#800](../../pull/800))
- Use pylibtiff instead of libtiff ([#799](../../pull/799))

### Bug Fixes
- Harden annotation ACL migration code ([#804](../../pull/804))

## Version 1.11.2

### Improvements
- Emit events when an overlay annotation layer is created ([#787](../../pull/787))
- Minor improvements to setFrameQuad to make it more flexible ([#790](../../pull/790))
- Support drawing polygon selection regions ([#791](../../pull/791))
- Add some automating options to getTileFramesQuadInfo  ([#792](../../pull/792))

### Changes
- Change how we do a version check ([#785](../../pull/785))

## Version 1.11.1

### Improvements
- Add options to get frame quad info from python ([#783](../../pull/783))

## Version 1.11.0

### Improvements
- Release memory associated with a lazy tile if it has been loaded ([#780](../../pull/780))

### Bug Fixes
- Tile overlaps on subset regions could be wrong ([#781](../../pull/781))

## Version 1.11.0

### Features
- Initial implementation of multi-source tile source ([#764](../../pull/764))
- Added pixelmap annotation element ([#767](../../pull/767), [#776](../../pull/776))

### Improvements
- Add more opacity support for image overlays ([#761](../../pull/761))
- Make annotation schema more uniform ([#763](../../pull/763))
- Improve TileSource class repr ([#765](../../pull/765))
- Improve frame slider response with base quads ([#771](../../pull/771))
- Default to nearest-neighbor scaling in lossless image conversion ([#772](../../pull/772))
- Improve the import time ([#775](../../pull/775), [#777](../../pull/777))

### Bug Fixes
- The tile iterator could return excess tiles with overlap ([#773](../../pull/773))

## Version 1.10.0

### Features
- Added image annotation element ([#742](../../pull/742), [#750](../../pull/750))
- Allow the discrete scheme to be used on all tile sources  ([#755](../../pull/755))

### Improvements
- Expand user paths ([#746](../../pull/746))
- Work with more matplotlib palettes ([#760](../../pull/760))

### Changes
- Use importlib rather than pkg_resources internally ([#747](../../pull/747), [#778](../../pull/778))

### Bug Fixes
- Fix expanding a style palette with a single named color ([#754](../../pull/754))

## Version 1.9.0

### Features
- Better palette support in styles ([#724](../../pull/724))
- Enumerate available palettes ([#741](../../pull/741))

### Improvements
- The openjpeg girder source handles uploaded files better ([#721](../../pull/721))
- Suppress some warnings on Girder and on bioformats ([#727](../../pull/727))

### Bug Fixes
- Harden detecting file-not-found ([#726](../../pull/726))
- Fix the pylibmc dependency for windows ([#725](../../pull/725))

## Version 1.8.11

### Changes
- Reduce extraneous files in large_image distribution ([#718](../../pull/718))

## Version 1.8.10

### Changes
- Improve library dependencies in setup.py ([#710](../../pull/710), [#715](../../pull/715))

## Version 1.8.9

### Changes
- Include the converter in the girder tasks dependency ([#707](../../pull/707))

## Version 1.8.8

### Changes
- Some log levels have been adjusted ([#689](../../pull/689), [#695](../../pull/695))

## Version 1.8.7

### Improvements
- Add the image converter to the extra requires ([#677](../../pull/677))
- All file tile sources can take either strings or pathlib.Path values ([#683](../../pull/683))
- On Girder with read-only assetstores, return results even if caching fails ([#684](../../pull/684))
- Handle geospatial files with no explicit projection ([#686](../../pull/686))

### Bug Fixes
- Fix default properties on annotations when emitted as centroids ([#687](../../pull/687))

## Version 1.8.6

### Bug Fixes
- A change in the Glymur library affected how missing files were handled ([#675](../../pull/675))

## Version 1.8.5

### Improvements
- Better Girder client exports ([#674](../../pull/674))

## Version 1.8.4

### Improvements
- Improve warnings on inefficient tiff files ([#668](../../pull/668))
- Add more options to setFrameQuad ([#669](../../pull/669), [#670](../../pull/670))
- Improved concurrency of opening multiple distinct tile sources ([#671](../../pull/671))

## Version 1.8.3

### Improvements
- Better handle item changes with tile caching ([#666](../../pull/666))

## Version 1.8.2

### Improvements
- Make the image viewer control css class more precise ([#665](../../pull/665))

## Version 1.8.1

### Improvements
- Allow GDAL source to read non-geospatial files ([#655](../../pull/655))
- Rename Exceptions to Errors, improve file-not-found errors ([#657](../../pull/657))
- More robust OME TIFF handling ([#660](../../pull/660))
- large-image-converter can exclude specified associated images ([#663](../../pull/663))
- Harden on some openslide errors ([#664](../../pull/664))

### Bug Fixes
- getBandInformation could fail on high bands in some cases ([#651](../../pull/651))
- Band information should always be 1-indexed ([#659](../../pull/659))
- Use GDAL to subset a non-geospatial image ([#662](../../pull/662))

## Version 1.8.0

### Features
- Deepzoom tile source ([#641](../../pull/641), [#647](../../pull/647))

### Bug Fixes
- Harden tile source detection ([#644](../../pull/644))

## Version 1.7.1

### Improvements
- More control over associated image caching ([#638](../../pull/638))
- Better handling some geospatial bounds ([#639](../../pull/639))

## Version 1.7.0

### Features
- Provide band information on all tile sources ([#622](../../pull/622), [#623](../../pull/623))
- Add a tileFrames method to tile sources and appropriate endpoints to composite regions from multiple frames to a single output image ([#629](../../pull/629))
- The test tile source now support frames ([#631](../../pull/631), [#632](../../pull/632), [#634](../../pull/634), [#634](../../pull/634))

### Improvements
- Better handle TIFFs with missing levels and tiles ([#624](../../pull/624), [#627](../../pull/627))
- Better report inefficient TIFFs ([#626](../../pull/626))
- Smoother cross-frame navigation ([#635](../../pull/635))

## Version 1.6.2

### Improvements
- Better reporting of memcached cache ([#613](../../pull/613))
- Better handle whether proj string need the +init prefix ([#620](../../pull/620))

### Changes
- Avoid a bad version of Pillow ([#619](../../pull/619))

## Version 1.6.1

### Improvements
- Allow specifying content disposition filenames in Girder REST endpoints ([#604](../../pull/604))
- Improve caching of unstyled tiles when compositing styled types ([#605](../../pull/605))
- Speed up compositing some styled tiles ([#606](../../pull/606), [#609](../../pull/609))
- Handle some nd2 files with missing metadata ([#608](../../pull/608))
- Allow setting default tile query parameters in the Girder client ([#611](../../pull/611))

### Changes
- Don't use underscore parameters in image caching keys ([#610](../../pull/610))

## Version 1.6.0

### Features
- Allow setting the cache memory portion and maximum for tilesources ([#601](../../pull/601))
- Add heatmap and griddata to the annotation schema ([#589](../../pull/589))
- Regions can be output as tiled tiffs with scale or geospatial metadata ([#594](../../pull/594))

### Improvements
- Cache histogram requests ([#598](../../pull/598))
- Allow configuring bioformats ignored extensions ([#603](../../pull/603))
- Tilesources always have self.logger for logging ([#602](../../pull/602))

### Changes
- Use float rather than numpy.float ([#600](../../pull/600))

### Bug Fixes
- The nd2reader module now requires files to have an nd2 extension ([#599](../../pull/599))
- Fix the progress bar when uploading annotations ([#589](../../pull/589))

## Version 1.5.0

### Features
- Allow converting a single frame of a multiframe image ([#579](../../pull/579))
- Add a convert endpoint to the Girder plugin ([#578](../../pull/578))
- Added support for creating Aperio svs files ([#580](../../pull/580))
- Added support for geospatial files with GCP ([#588](../../pull/588))

### Improvements
- More untiled tiff files are handles by the bioformats reader ([#569](../../pull/569))
- Expose a concurrent option on endpoints for converting images ([#583](../../pull/583))
- Better concurrency use in image conversion ([#587](../../pull/587))
- Handle more OME tiffs ([#585](../../pull/585), [#591](../../pull/591))
- Better memcached error logging ([#592](../../pull/592))

### Changes
- Exceptions on cached items are no longer within the KeyError context ([#584](../../pull/584))
- Simplified thumbnail generation by removing the level-0 option ([#593](../../pull/593))

### Bug Fixes
- Updated dependencies to work with changes to the nd2reader ([#596](../../pull/596))

## Version 1.4.3

### Improvements
- In Girder, prefer geospatial sources for geospatial data ([#564](../../pull/564))

### Bug Fixes
- The GDAL source failed when getting band ranges on non-integer data ([#565](../../pull/565))

## Version 1.4.2

### Features
- Added a Girder endpoint to get metadata on associated images ([#561](../../pull/561))
- Added an option to try all Girder items for use as large images ([#562](../../pull/562))

### Improvements
- Reduce gdal warning about projection strings ([#559](../../pull/559))
- Don't report needless frame information for some single frame files ([#558](../../pull/558))
- Send Backbone events on frame changes in the viewer ([#563](../../pull/563))

### Changes
- The PIL tilesource priority is slightly higher than other fallback sources ([#560](../../pull/560))

### Bug Fixes
- Fix compositing when using different frame numbers and partial tiles ([#557](../../pull/557))

## Version 1.4.1

### Features
- Multiple frames can be composited together with the style option ([#554](../../pull/554), [#556](../../pull/556))

### Improvements
- Warn when opening an inefficient tiff file ([#555](../../pull/555))

## Version 1.4.0

### Features
- Added a `canRead` method to the core module ([#512](../../pull/512))
- Image conversion supports JPEG 2000 (jp2k) compression ([#522](../../pull/522))
- Image conversion can now convert images readable by large_image sources but not by vips ([#529](../../pull/529))
- Added an `open` method to the core module as an alias to `getTileSource` ([#550](../../pull/550))
- Added an `open` method to each file source module ([#550](../../pull/550))
- Numerous improvement to image conversion ([#533](../../pull/533), [#535](../../pull/535), [#537](../../pull/537), [#541](../../pull/541), [#544](../../pull/544), [#545](../../pull/545), [#546](../../pull/546), [#549](../../pull/549))

### Improvements
- Better release bioformats resources ([#502](../../pull/502))
- Better handling of tiff files with JPEG compression and RGB colorspace ([#503](../../pull/503))
- The openjpeg tile source can decode with parallelism ([#511](../../pull/511))
- Geospatial tile sources are preferred for geospatial files ([#512](../../pull/512))
- Support decoding JP2k compressed tiles in the tiff tile source ([#514](../../pull/514))
- Hardened tests against transient timing issues ([#532](../../pull/532), [#536](../../pull/536))

### Changes
- The image conversion task has been split into two packages, large_image_converter and large_image_tasks.  The tasks module is used with Girder and Girder Worker for converting images and depends on the converter package.  The converter package can be used as a stand-alone command line tool ([#518](../../pull/518))

### Bug Fixes
- Harden updates of the item view after making a large image ([#508](../../pull/508), [#515](../../pull/515))
- Tiles in an unexpected color mode weren't consistently adjusted ([#510](../../pull/510))
- Harden trying to add an annotation before the viewer is ready ([#547](../../pull/547))
- Correctly report the tile size after resampling in the tileIterator ([#538](../../pull/538))

## Version 1.3.2

### Improvements
- Reduce caching associated images when the parent item changes ([#491](../../pull/491))
- Test with Python 3.9 ([#493](../../pull/493))
- Add a hideAnnotation function in the client ([#490](../../pull/490))
- Expose more resample options for region and histogram endpoints ([#496](../../pull/496))
- Improve OME tiff preferred level calculation for OME tiffs with subifds ([#496](../../pull/496))

### Changes
- Include the annotationType to the annotation conversion method in the client ([#490](../../pull/490))

### Notes
- This will be the last version to support Python 2.7 and 3.5.

## Version 1.3.1

### Improvements
- Include ETag support in some Girder rest requests to reduce data transfer ([#488](../../pull/488))

### Changes
- Don't let bioformats handle pngs ([#487](../../pull/487))

## Version 1.3.0

### Features
- Added bioformats tile source ([#463](../../pull/463))
- Handle OME Tiff files with sub-ifd images ([#469](../../pull/469))

### Improvements
- Expose more internal metadata ([#479](../../pull/479))
- Improve how Philips XML internal metadata is reported ([#475](../../pull/475))
- Show aperio version in internal metadata ([#474](../../pull/474))
- Add css classes to metadata on the item page ([#472](../../pull/472))
- The Girder web client exports the ItemViewWidget ([#483](../../pull/483))
- Read more associated images in openslide formats ([#486](../../pull/486))

### Bug Fixes
- Add a reference to updated time to avoid overcaching associated images ([#477](../../pull/477))
- Fix a typo in the settings page ([#473](../../pull/473))

## Version 1.2.0

### Features
- Added endpoints to remove old annotations ([#432](../../pull/432))
- Show auxiliary images and metadata on Girder item pages ([#457](../../pull/457))

### Improvements
- Migrate some database values on start to allow better annotation count reporting ([#431](../../pull/431))
- Speed up Girder item list annotation counts ([#454](../../pull/454))
- Read more OME Tiff files ([#450](../../pull/450))
- Handle subimages of different component depths ([#449](../../pull/449))
- When scaling, adjust reported mm_x/y ([#441](../../pull/441))

### Changes
- Standardize metadata for tile sources with multiple frames ([#433](../../pull/433))
- Unify code to check if a tile exists ([#462](../../pull/462))
- Switch to ElementTree, as cElementTree is deprecate ([#461](../../pull/461))
- Refactor how frame information is added to metadata ([#460](../../pull/460))
- Upgrade GeoJS to the latest version ([#451](../../pull/451))

### Bug Fixes
- Fix a threading issue with multiple styled tiles ([#444](../../pull/444))
- Guard against reading tiff tiles outside of the image ([#458](../../pull/458))
- Guard against a missing annotation value ([#456](../../pull/456)(
- Fix handling Girder filenames with multiple periods in a row ([#459](../../pull/459))
- Work around a file descriptor issue in cheroot ([#465](../../pull/465))

## Version 1.1.0

### Features
- Added nd2 tile source ([#419](../../pull/419))

### Bug Fixes
- Fixed an issue where, if users or groups were deleted outside of normal methods, checking an annotation's access would delete its elements ([#428](../../pull/428))
- Fix an issue where retiling some tile sources could fail ([#427](../../pull/427))

### Improvements
- Testing fully with Python 3.8 ([#429](../../pull/429))

## Version 1.0.4

### Bug Fixes
- Fixed an issue where retiling some tile sources could fail ([#427](../../pull/427))

## Version 1.0.3

### Features
- Added gdal tile source ([#418](../../pull/418))
- Added a GET large_image/sources endpoint to list versions of all installed sources ([#421](../../pull/421))

### Bug Fixes
- Fixed an issue where changing the annotation history setting when Girder's settings' cache was enable wouldn't take effect until after a restart ([#422](../../pull/422))
- Fixed an issue when used as a Girder plugin and served with a proxy with a prefix path ([#423](../../pull/423))

### Improvements
- Better handling of imported file formats with adjacent files ([#424](../../pull/424))

## Version 1.0.2

### Features
- Add style options for all tile sources to remap channels and colors ([#397](../../pull/397))
- Better support for high bit-depth images ([#397](../../pull/397))

### Improvements
- Make it easier to load the annotation-enable web viewers ([#402](../../pull/402))
- Improved support for z-loops in OMETiff files ([#397](../../pull/397))
- Support using Glymur 0.9.1 ([#411](../../pull/411))

### Bug Fixes
- Fixed an issue where a Girder image conversion task could raise an error about a missing file ([#409](../../pull/409))

## Version 1.0.1

### Features
- Get annotations elements by centroid ([#371](../../pull/371))
- Added an annotation badge to the image list ([#372](../../pull/372))
- Added openjpeg tile source ([#380](../../pull/380))
- Handle different tiff orientations in the tiff tile source ([#390](../../pull/390))

### Improvements
- Increased the annotation page limit ([#367](../../pull/367))
- Increased the annotations response time limit ([#389](../../pull/389))
- Improved handling of tiff files with multiple tiled images ([#373](../../pull/373))
- Don't reset backbone models on saving existing annotations ([#399](../../pull/399))

### Changes
- Use girder/large_image_wheels ([#384](../../pull/384))
- Changed the mapnik tile source style defaults ([#395](../../pull/395))

### Bug Fixes
- Fixed the pyproj minimum version ([#366](../../pull/366))
- Guard against GDAL open errors ([#375](../../pull/375))
- Better handle annotations with zero elements ([#398](../../pull/398))
- Sorting tile layers could use a dictionary comparison ([#396](../../pull/396))

## Version 1.0.0

This is a substantial refactor from preliminary versions.  Now that setuptools_scm is used for versioning, all merges to master are automatically published to pypi as development versions.

Tile sources are now fully modular and are installed via pip.  File extensions and mime type are now used as part of the order that tile sources are checked, giving more control over which tile source is used by default.

The Girder plugin has been divided into the parts requiring annotations and the parts that are only necessary for large images.

Python 3.4 support was dropped.<|MERGE_RESOLUTION|>--- conflicted
+++ resolved
@@ -3,12 +3,8 @@
 ## 1.16.0
 
 ### Features
-<<<<<<< HEAD
 - Add a tifffile tile source ([885](../../pull/885), [896](../../pull/896))
-=======
-- Add a tifffile tile source ([885](../../pull/885))
 - Added a canReadList method to large_image to show which source can be used ([895](../../pull/895))
->>>>>>> b803b9c5
 
 ### Improvements
 - Pass options to the annotationLayer mode ([881](../../pull/881))
